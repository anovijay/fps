# Email & Document Processing Service - Simplified

A streamlined AI-powered email and document analysis service that extracts structured data from emails and their attachments, focusing on actionable insights and calendar events.

## 🚀 Features

- **Email Processing**: Analyze emails with or without attachments
- **AI-Powered Analysis**: Uses OpenAI GPT-4 for intelligent data extraction  
- **Action Item Extraction**: Identifies tasks and deadlines from email content
- **Calendar Integration**: Generates calendar events from email content
- **Real-time Processing**: Immediate results without batch processing delays
- **Structured Output**: JSON response with mail summaries, action items, and calendar details

## ⚡ Quick Start

### 1. Setup Environment
```bash
# Copy environment template
cp env-example.txt .env

# Add your OpenAI API key
echo "OPENAI_API_KEY=your_actual_api_key_here" > .env
```

### 2. Run Locally
```bash
# Install dependencies
pip install -r requirements-simplified.txt

# Run the service
python app.py
```

### 3. Test the Service
```bash
# Health check
curl http://localhost:8080/health

# Process email without attachments
curl -X POST -F "mail_id=test_001" http://localhost:8080/process

# Process email with attachment
curl -X POST -F "mail_id=test_002" -F "files=@document.pdf" http://localhost:8080/process
```

## 🐳 Docker Deployment

```bash
# Build image
docker build -f Dockerfile-simplified -t fps-simplified .

# Run container
docker run -p 8080:8080 -e OPENAI_API_KEY=your_key fps-simplified
```

## ☁️ Cloud Run Deployment

```bash
# Set your OpenAI API key
export OPENAI_API_KEY=your_key_here

# Deploy to Google Cloud Run
./deploy-simplified.sh
```

## 📝 API Usage

### Process Email with Attachments
```bash
POST /process
Content-Type: multipart/form-data

# Email without attachments
curl -X POST -F "mail_id=email_001" http://localhost:8080/process

# Email with single attachment
curl -X POST -F "mail_id=email_002" -F "files=@invoice.pdf" http://localhost:8080/process

# Email with multiple attachments  
curl -X POST -F "mail_id=email_003" -F "files=@doc1.pdf" -F "files=@receipt.jpg" http://localhost:8080/process
```

### Query Collection with Subcollection
<<<<<<< HEAD
Query an external service for documents and their subcollections. The service URL
and API key are fetched from Secret Manager (`fs-adapter-url` and
`fs-adapter-api-key`).
=======
Query Firestore documents along with a nested subcollection using filters:
>>>>>>> c2a93a2e

```bash
GET /collections/<collection_name>/subcollections/<subcollection_name>?subcollection_status=<value>
```

Results include the collection documents and the matching subcollection documents.

### Response Format
```json
{
  "status": "completed",
  "mail_id": "email_002",
  "total_attachments": 1,
  "result": {
    "mail_id": "email_002",
    "status": "success",
    "extracted_data": {
      "email_002": {
        "Summary": "Invoice from ACME Corp for consulting services requiring payment by Feb 15th.",
        "ActionItems": [
          "Pay invoice INV-2024-001 by February 15th, 2024",
          "Verify services rendered in January 2024"
        ],
        "Urgency": "Medium",
        "files": {
          "email_002-01": {
            "Type": "Invoice",
            "sender": "ACME Corp",
            "received_date": "2024-01-15",
            "Summary": "Consulting services invoice for January 2024",
            "Details": "Invoice #INV-2024-001 for $1,250 due February 15th",
            "tags": ["Invoice", "Payment", "Consulting", "February2024"],
            "Urgency": "Medium",
            "Amount": "1250.00 USD",
            "PaymentDetails": {
              "Deadline": "2024-02-15",
              "Reference": "INV-2024-001"
            }
          }
        }
      },
      "calendar_add_details": [
        {
          "date": "2024-02-15",
          "time": "09:00",
          "action": "Pay ACME Corp invoice",
          "source_mail_id": "email_002",
          "source_file_id": "email_002-01",
          "execution_details": {
            "amount": "1250.00 USD",
            "reference": "INV-2024-001"
          }
        }
      ]
    }
  }
}
```

## 🔧 Configuration

| Environment Variable | Required | Default | Description |
|---------------------|----------|---------|-------------|
| `OPENAI_API_KEY` | Yes | - | Your OpenAI API key |
| `PORT` | No | 8080 | Port to run the service |
| `DEBUG` | No | false | Enable debug logging |

## 📊 Supported File Types

- **Text**: .txt, .pdf, .doc, .docx
- **Images**: .png, .jpg, .jpeg, .bmp, .gif, .tiff, .webp
- **Max Size**: 16MB per file

## 📬 API Parameters

| Parameter | Required | Description |
|-----------|----------|-------------|
| `mail_id` | No | Unique identifier for the email (default: mail_001) |
| `files` | No | One or more attachment files |

## 🎯 What's Simplified

Compared to the original service, this version removes:
- ❌ Pub/Sub message handling
- ❌ Google Cloud Storage dependencies
- ❌ Firestore database
- ❌ Batch processing complexity
- ❌ Multiple web frameworks
- ❌ Complex deployment dependencies

While keeping all the core AI functionality with email focus:
- ✅ Email content analysis
- ✅ Action item extraction
- ✅ Calendar event generation
- ✅ Attachment processing
- ✅ Structured data extraction
- ✅ Multi-format file support
- ✅ Cloud deployment ready
- ✅ RESTful API <|MERGE_RESOLUTION|>--- conflicted
+++ resolved
@@ -81,13 +81,11 @@
 ```
 
 ### Query Collection with Subcollection
-<<<<<<< HEAD
+
 Query an external service for documents and their subcollections. The service URL
 and API key are fetched from Secret Manager (`fs-adapter-url` and
 `fs-adapter-api-key`).
-=======
-Query Firestore documents along with a nested subcollection using filters:
->>>>>>> c2a93a2e
+
 
 ```bash
 GET /collections/<collection_name>/subcollections/<subcollection_name>?subcollection_status=<value>
