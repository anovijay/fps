--- conflicted
+++ resolved
@@ -7,15 +7,11 @@
 from werkzeug.utils import secure_filename
 from openai import OpenAI
 from dotenv import load_dotenv
-<<<<<<< HEAD
-from google.cloud import secretmanager
 import urllib.request
 import urllib.parse
-=======
 from google.cloud import storage
 from google.cloud import firestore
 from google.cloud import secretmanager
->>>>>>> c2a93a2e
 from functools import wraps
 
 # Load environment variables
@@ -47,8 +43,6 @@
 
     return wrapper
 
-
-<<<<<<< HEAD
 def fetch_secret(secret_name: str) -> str:
     """Retrieve a secret value from Secret Manager."""
     project_id = (
@@ -66,15 +60,13 @@
 
 
 def query_adapter_with_subcollection(
-=======
-def query_firestore_with_subcollection(
->>>>>>> c2a93a2e
+
     collection_name: str,
     subcollection_name: str,
     collection_filters: dict,
     subcollection_filters: dict,
 ):
-<<<<<<< HEAD
+  
     """Call the fs-adapter service to query a collection with a subcollection."""
 
     base_url = fetch_secret("fs-adapter-url")
@@ -94,34 +86,7 @@
     req = urllib.request.Request(url, headers={"X-API-Key": api_key})
     with urllib.request.urlopen(req) as resp:
         return json.loads(resp.read().decode("utf-8"))
-=======
-    """Query Firestore collection and include filtered subcollection docs."""
-
-    db = firestore.Client()
-
-    query = db.collection(collection_name)
-    for field, value in collection_filters.items():
-        query = query.where(field, "==", value)
-
-    collection_docs = query.stream()
-    results = []
-
-    for doc in collection_docs:
-        doc_data = {"id": doc.id, **doc.to_dict()}
-
-        sub_query = doc.reference.collection(subcollection_name)
-        for field, value in subcollection_filters.items():
-            sub_query = sub_query.where(field, "==", value)
-
-        sub_docs = sub_query.stream()
-        sub_data = [{"id": s.id, **s.to_dict()} for s in sub_docs]
-
-        if not subcollection_filters or sub_data:
-            doc_data[subcollection_name] = sub_data
-            results.append(doc_data)
-
-    return results
->>>>>>> c2a93a2e
+
 
 # Supported file extensions
 ALLOWED_EXTENSIONS = {'.txt', '.pdf', '.doc', '.docx', '.png', '.jpg', '.jpeg', '.bmp', '.gif', '.tiff', '.webp'}
@@ -348,11 +313,8 @@
 @app.route('/collections/<collection>/subcollections/<subcollection>', methods=['GET'])
 @require_api_key
 def query_collection_with_subcollection_route(collection, subcollection):
-<<<<<<< HEAD
+
     """Query the external service for a collection and its subcollection."""
-=======
-    """Query Firestore collection along with a subcollection."""
->>>>>>> c2a93a2e
 
     try:
         collection_filters = {}
@@ -365,11 +327,8 @@
                 field = key[len('subcollection_'):]
                 subcollection_filters[field] = value
 
-<<<<<<< HEAD
+
         results = query_adapter_with_subcollection(
-=======
-        results = query_firestore_with_subcollection(
->>>>>>> c2a93a2e
             collection_name=collection,
             subcollection_name=subcollection,
             collection_filters=collection_filters,
@@ -379,11 +338,7 @@
         return jsonify({'status': 'success', 'data': results}), 200
 
     except Exception as e:
-<<<<<<< HEAD
         logger.error(f'Error querying adapter service: {e}')
-=======
-        logger.error(f'Error querying Firestore: {e}')
->>>>>>> c2a93a2e
         return jsonify({'status': 'error', 'error': str(e)}), 500
 
 @app.route('/process', methods=['POST'])
